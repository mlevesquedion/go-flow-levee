--- conflicted
+++ resolved
@@ -41,13 +41,17 @@
 	Sources    []sourceMatcher
 	Sinks      []funcMatcher
 	Sanitizers []funcMatcher
-<<<<<<< HEAD
 	FieldTags  []fieldTagMatcher
+	Exclude    []pathMatcher
 }
 
 type fieldTagMatcher struct {
 	Key string
 	Val string
+}
+
+func (ftm fieldTagMatcher) matches(key, val string) bool {
+	return ftm.Key == key && ftm.Val == val
 }
 
 // IsSourceFieldTag determines whether a field tag made up of a key and value
@@ -60,8 +64,10 @@
 	// configured
 	for _, ft := range c.FieldTags {
 		if ft.matches(key, val) {
-=======
-	Exclude    []pathMatcher
+			return true
+		}
+	}
+	return false
 }
 
 type pathMatcher struct {
@@ -74,18 +80,10 @@
 	path := fmt.Sprintf("%s.%s", fn.Pkg.Pkg.Path(), fn.Name())
 	for _, pm := range c.Exclude {
 		if pm.PathRE.MatchString(path) {
->>>>>>> 3c92070f
-			return true
-		}
-	}
-	return false
-<<<<<<< HEAD
-}
-
-func (ftm fieldTagMatcher) matches(key, val string) bool {
-	return ftm.Key == key && ftm.Val == val
-=======
->>>>>>> 3c92070f
+			return true
+		}
+	}
+	return false
 }
 
 func (c Config) IsSinkCall(call *ssa.Call) bool {
