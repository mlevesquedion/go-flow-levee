// Copyright 2020 Google LLC
//
// Licensed under the Apache License, Version 2.0 (the "License");
// you may not use this file except in compliance with the License.
// You may obtain a copy of the License at
//
// https://www.apache.org/licenses/LICENSE-2.0
//
// Unless required by applicable law or agreed to in writing, software
// distributed under the License is distributed on an "AS IS" BASIS,
// WITHOUT WARRANTIES OR CONDITIONS OF ANY KIND, either express or implied.
// See the License for the specific language governing permissions and
// limitations under the License.

// Package source contains the logic related to the concept of the source which may be tainted.
package source

import (
	"fmt"
	"go/token"
	"go/types"
	"log"
	"strings"

	"github.com/google/go-flow-levee/internal/pkg/utils"
	"golang.org/x/tools/go/analysis/passes/buildssa"
	"golang.org/x/tools/go/ssa"
)

type classifier interface {
	IsSource(types.Type) bool
	IsSanitizer(*ssa.Call) bool
	IsSourceFieldAddr(*ssa.FieldAddr) bool
	IsSinkFunction(fn *ssa.Function) bool
}

// Source represents a Source in an SSA call tree.
// It is based on ssa.Node, with the added functionality of computing the recursive graph of
// its referrers.
type Source struct {
<<<<<<< HEAD
	node            ssa.Node
	marked          map[ssa.Node]bool
	preOrder        []ssa.Node
	config          classifier
	maxInstrReached map[*ssa.BasicBlock]int
=======
	node             ssa.Node
	marked           map[ssa.Node]bool
	preOrder         []ssa.Node
	sanitizers       []*sanitizer.Sanitizer
	config           classifier
	maxInstrReached  map[*ssa.BasicBlock]int
	lastBlockVisited *ssa.BasicBlock
>>>>>>> 3e405508
}

// Node returns the underlying ssa.Node of the Source.
func (a *Source) Node() ssa.Node {
	return a.node
}

// New constructs a Source
func New(in ssa.Node, config classifier) *Source {
	a := &Source{
		node:            in,
		marked:          make(map[ssa.Node]bool),
		config:          config,
		maxInstrReached: map[*ssa.BasicBlock]int{},
	}
	a.dfs(in)
	return a
}

// dfs performs Depth-First-Search on the def-use graph of the input Source.
// While traversing the graph we also look for potential sanitizers of this Source.
// If the Source passes through a sanitizer, dfs does not continue through that Node.
func (a *Source) dfs(n ssa.Node) {
	a.preOrder = append(a.preOrder, n)
	a.marked[n.(ssa.Node)] = true

	if instr, ok := n.(ssa.Instruction); ok {
		a.record(instr)
	}

	if n.Referrers() != nil {
		a.visitReferrers(n.Referrers())
	}

	var operands []*ssa.Value
	operands = n.Operands(operands)
	if operands != nil {
		a.visitOperands(n, operands)
	}
}

func (a *Source) record(target ssa.Instruction) {
	b := target.Block()
	a.lastBlockVisited = b
	i, ok := indexInBlock(target)
	if !ok {
		return
	}
	if a.maxInstrReached[b] < i {
		a.maxInstrReached[b] = i
	}
}

func (a *Source) visitReferrers(referrers *[]ssa.Instruction) {
	for _, r := range *referrers {
		// If the referrer is in a different block from the one we last visited,
		// and it can't be reached from the block we are visiting, then stop visiting.
		if rb := r.Block(); a.lastBlockVisited != nil && !a.canReach(a.lastBlockVisited, rb) {
			continue
		}

		if a.marked[r.(ssa.Node)] {
			continue
		}
		switch v := r.(type) {
		case *ssa.Call:
			// This is to avoid attaching calls where the source is the receiver, ex:
			// core.Sinkf("Source id: %v", wrapper.Source.GetID())
			if recv := v.Call.Signature().Recv(); recv != nil && a.config.IsSource(utils.Dereference(recv.Type())) {
				continue
			}

			if a.config.IsSanitizer(v) {
				continue
			}

			// If this call's index is lower than the highest in its block,
			// then this call is "in the past" and we should stop traversing.
			i, ok := indexInBlock(r)
			if !ok {
				break
			}

			if i < a.maxInstrReached[r.Block()] {
				continue
			}

		case *ssa.FieldAddr:
			if !a.config.IsSourceFieldAddr(v) {
				continue
			}
		}
		a.dfs(r.(ssa.Node))
	}
}

func (a *Source) canReach(start *ssa.BasicBlock, dest *ssa.BasicBlock) bool {
	if start.Dominates(dest) {
		return true
	}

	stack := stack([]*ssa.BasicBlock{start})
	seen := map[*ssa.BasicBlock]bool{start: true}
	for len(stack) > 0 {
		current := stack.pop()
		if current == dest {
			return true
		}
		for _, s := range current.Succs {
			if seen[s] {
				continue
			}
			seen[s] = true
			stack.push(s)
		}
	}
	return false
}

func (a *Source) visitOperands(n ssa.Node, operands []*ssa.Value) {
	_, visitingFromExtract := n.(*ssa.Extract)

	for _, o := range operands {
		n, ok := (*o).(ssa.Node)
		if !ok || a.marked[n] {
			continue
		}

		// Do not visit a Call if the current node is an Extract.
		// This is to avoid incorrectly tainting non-Source values that are
		// returned from a call that has a Source among its return values,
		// e.g. a call to a function with a signature like:
		// func CreateSource() (core.Source, error)
		if _, ok := (*o).(*ssa.Call); visitingFromExtract && ok {
			continue
		}

		// An Alloc represents the allocation of space for a variable. If a Node is an Alloc,
		// and the thing being allocated is not an array, then either:
		// a) it is a Source value, in which case it will get its own traversal when sourcesFromBlocks
		//    finds this Alloc
		// b) it is not a Source value, in which case we should not visit it.
		// However, if the Alloc is an array, then that means the source that we are visiting from
		// is being placed into an array, slice or varags, so we do need to keep visiting.
		if al, isAlloc := (*o).(*ssa.Alloc); isAlloc {
			if _, isArray := utils.Dereference(al.Type()).(*types.Array); !isArray {
				return
			}
		}
		a.dfs(n)
	}
}

// compress removes the elements from the graph that are not required by the
// taint-propagation analysis. Concretely, only propagators, sanitizers and
// sinks should constitute the output. Since, we already know what the source
// is, it is also removed.
func (a *Source) compress() []ssa.Node {
	var compressed []ssa.Node
	for _, n := range a.preOrder {
		switch n.(type) {
		case *ssa.Call:
			compressed = append(compressed, n)
		}
	}

	return compressed
}

func (a *Source) RefersTo(n ssa.Node) bool {
	return a.HasPathTo(n)
}

// HasPathTo returns true when a Node is part of declaration-use graph.
func (a *Source) HasPathTo(n ssa.Node) bool {
	return a.marked[n]
}

// String implements Stringer interface.
func (a *Source) String() string {
	var b strings.Builder
	for _, n := range a.compress() {
		b.WriteString(fmt.Sprintf("%v ", n))
	}

	return b.String()
}

func identify(conf classifier, ssaInput *buildssa.SSA) map[*ssa.Function][]*Source {
	sourceMap := make(map[*ssa.Function][]*Source)

	for _, fn := range ssaInput.SrcFuncs {
		// no need to analyze the body of sinks
		if conf.IsSinkFunction(fn) {
			continue
		}

		var sources []*Source
		sources = append(sources, sourcesFromParams(fn, conf)...)
		sources = append(sources, sourcesFromClosure(fn, conf)...)
		sources = append(sources, sourcesFromBlocks(fn, conf)...)

		if len(sources) > 0 {
			sourceMap[fn] = sources
		}
	}
	return sourceMap
}

func sourcesFromParams(fn *ssa.Function, conf classifier) []*Source {
	var sources []*Source
	for _, p := range fn.Params {
		switch t := p.Type().(type) {
		case *types.Pointer:
			if n, ok := t.Elem().(*types.Named); ok && conf.IsSource(n) {
				sources = append(sources, New(p, conf))
			}
			// TODO Handle the case where sources arepassed by value: func(c sourceType)
			// TODO Handle cases where PII is wrapped in struct/slice/map
		}
	}
	return sources
}

func sourcesFromClosure(fn *ssa.Function, conf classifier) []*Source {
	var sources []*Source
	for _, p := range fn.FreeVars {
		switch t := p.Type().(type) {
		case *types.Pointer:
			// FreeVars (variables from a closure) appear as double-pointers
			// Hence, the need to dereference them recursively.
			if s, ok := utils.Dereference(t).(*types.Named); ok && conf.IsSource(s) {
				sources = append(sources, New(p, conf))
			}
		}
	}
	return sources
}

// sourcesFromBlocks finds Source values created by instructions within a function's body.
func sourcesFromBlocks(fn *ssa.Function, conf classifier) []*Source {
	var sources []*Source
	for _, b := range fn.Blocks {
		if b == fn.Recover {
			// TODO Handle calls to log in a recovery block.
			continue
		}

		for _, instr := range b.Instrs {
			// This type switch is used to catch instructions that could produce sources.
			// All instructions that do not match one of the cases will hit the "default"
			// and they will not be examined any further.
			switch v := instr.(type) {
			// drop anything that doesn't match one of the following cases
			default:
				continue

			// source defined as a local variable or returned from a call
			case *ssa.Alloc, *ssa.Call:
				// Allocs and Calls are values
				if isProducedBySanitizer(v.(ssa.Value), conf) {
					continue
				}

			// source received from chan
			case *ssa.UnOp:
				// not a <-chan operation
				if v.Op != token.ARROW {
					continue
				}

			// source obtained through a field or an index operation
			case *ssa.FieldAddr, *ssa.IndexAddr, *ssa.Lookup:
			}

			// all of the instructions that the switch lets through are values as per ssa/doc.go
			if v := instr.(ssa.Value); conf.IsSource(utils.Dereference(v.Type())) {
				sources = append(sources, New(v.(ssa.Node), conf))
			}
		}
	}
	return sources
}

func isProducedBySanitizer(v ssa.Value, conf classifier) bool {
	for _, instr := range *v.Referrers() {
		store, ok := instr.(*ssa.Store)
		if !ok {
			continue
		}
		call, ok := store.Val.(*ssa.Call)
		if !ok {
			continue
		}
		if conf.IsSanitizer(call) {
			return true
		}
	}
	return false
}

// indexInBlock returns this instruction's index in its parent block.
func indexInBlock(target ssa.Instruction) (int, bool) {
	for i, instr := range target.Block().Instrs {
		if instr == target {
			return i, true
		}
	}
	// we can only hit this return if there is a bug in the ssa package
	// i.e. an instruction does not appear within its parent block
	return 0, false
}

type stack []*ssa.BasicBlock

func (s *stack) pop() *ssa.BasicBlock {
	if len(*s) == 0 {
		log.Println("tried to pop from empty stack")
	}
	popped := (*s)[len(*s)-1]
	*s = (*s)[:len(*s)-1]
	return popped
}

func (s *stack) push(b *ssa.BasicBlock) {
	*s = append(*s, b)
}<|MERGE_RESOLUTION|>--- conflicted
+++ resolved
@@ -38,21 +38,12 @@
 // It is based on ssa.Node, with the added functionality of computing the recursive graph of
 // its referrers.
 type Source struct {
-<<<<<<< HEAD
-	node            ssa.Node
-	marked          map[ssa.Node]bool
-	preOrder        []ssa.Node
-	config          classifier
-	maxInstrReached map[*ssa.BasicBlock]int
-=======
 	node             ssa.Node
 	marked           map[ssa.Node]bool
 	preOrder         []ssa.Node
-	sanitizers       []*sanitizer.Sanitizer
 	config           classifier
 	maxInstrReached  map[*ssa.BasicBlock]int
 	lastBlockVisited *ssa.BasicBlock
->>>>>>> 3e405508
 }
 
 // Node returns the underlying ssa.Node of the Source.
