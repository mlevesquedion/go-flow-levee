// Copyright 2020 Google LLC
//
// Licensed under the Apache License, Version 2.0 (the "License");
// you may not use this file except in compliance with the License.
// You may obtain a copy of the License at
//
// https://www.apache.org/licenses/LICENSE-2.0
//
// Unless required by applicable law or agreed to in writing, software
// distributed under the License is distributed on an "AS IS" BASIS,
// WITHOUT WARRANTIES OR CONDITIONS OF ANY KIND, either express or implied.
// See the License for the specific language governing permissions and
// limitations under the License.

package fieldtags

type Person struct {
<<<<<<< HEAD
	password           string      `levee:"source"`               // want "tagged field: password"
	secret             string      `json:"secret" levee:"source"` // want "tagged field: secret"
	another            interface{} "levee:\"source\""             // want "tagged field: another"
	name               string      `some_key:"non_secret"`
	someNotTaggedField int
=======
	password             string      `levee:"source"`               // want "tagged field: fieldtags.Person.password"
	secret               string      `json:"secret" levee:"source"` // want "tagged field: fieldtags.Person.secret"
	another              interface{} "levee:\"source\""             // want "tagged field: fieldtags.Person.another"
	name                 string      `some_key:"non_secret"`
	spaceAfterFinalQuote string      `key:"value" `
	someNotTaggedField   int
>>>>>>> c7d9e6c6
}<|MERGE_RESOLUTION|>--- conflicted
+++ resolved
@@ -15,18 +15,10 @@
 package fieldtags
 
 type Person struct {
-<<<<<<< HEAD
-	password           string      `levee:"source"`               // want "tagged field: password"
-	secret             string      `json:"secret" levee:"source"` // want "tagged field: secret"
-	another            interface{} "levee:\"source\""             // want "tagged field: another"
-	name               string      `some_key:"non_secret"`
-	someNotTaggedField int
-=======
 	password             string      `levee:"source"`               // want "tagged field: fieldtags.Person.password"
 	secret               string      `json:"secret" levee:"source"` // want "tagged field: fieldtags.Person.secret"
 	another              interface{} "levee:\"source\""             // want "tagged field: fieldtags.Person.another"
 	name                 string      `some_key:"non_secret"`
 	spaceAfterFinalQuote string      `key:"value" `
 	someNotTaggedField   int
->>>>>>> c7d9e6c6
 }