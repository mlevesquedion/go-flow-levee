--- conflicted
+++ resolved
@@ -15,11 +15,7 @@
 package fieldtags
 
 type Person struct {
-<<<<<<< HEAD
-	password             string      `levee:"source"`               // want "tagged field: password"
-=======
 	password, creds      string      `levee:"source"`               // want "tagged field: password, creds"
->>>>>>> 624c794f
 	secret               string      `json:"secret" levee:"source"` // want "tagged field: secret"
 	another              interface{} "levee:\"source\""             // want "tagged field: another"
 	name                 string      `some_key:"non_secret"`
